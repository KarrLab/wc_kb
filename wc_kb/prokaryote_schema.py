--- conflicted
+++ resolved
@@ -293,8 +293,5 @@
 
     class Meta(obj_model.Model.Meta):
         attribute_order = ('id', 'polymer', 'name', 'symbol',
-<<<<<<< HEAD
                            'type', 'strand', 'start', 'end', 'comments', 'references')
-=======
-                           'type', 'strand', 'start', 'end', 'comments')
->>>>>>> 95b06d8f
+        