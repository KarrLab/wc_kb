""" Schema to represent a knowledge base to build models of prokaryotes

:Author: Balazs Szigeti <balazs.szigeti@mssm.edu>
:Author: Jonathan Karr <jonrkarr@gmail.com>
:Author: Bilal Shaikh  <bilal.shaikh@columbia.edu>
:Author: Arthur Goldberg <Arthur.Goldberg@mssm.edu>
:Author: Yin Hoon Chew <yinhoon.chew@mssm.edu>
:Date: 2018-09-10
:Copyright: 2018, Karr Lab
:License: MIT
"""

from wc_utils.util import chem
import obj_model
from wc_kb import core

#####################
# Species types


class RnaSpeciesType(core.PolymerSpeciesType):
    """ Knowledge of an RNA species

    Attributes:
        transcription_units (:obj:`list` of :obj:`TranscriptionUnitLocus`): transcription units
        type (:obj:`RnaType`): type

    Related attributes:
        proteins (:obj:`list` of :obj:`ProteinSpeciesType`): protein(s)
    """

    transcription_units = obj_model.ManyToManyAttribute('TranscriptionUnitLocus', related_name='rnas')
    type = obj_model.EnumAttribute(core.RnaType)
    direction = obj_model.EnumAttribute(core.DirectionType)
    genes = obj_model.OneToManyAttribute('GeneLocus', related_name = 'rnas')
    coordinate = obj_model.IntegerAttribute()
    length = obj_model.IntegerAttribute()
    concentration = obj_model.OneToManyAttribute(core.Concentration, related_name='rnas')
    species_properties = obj_model.OneToOneAttribute(core.SpeciesTypeProperty, related_name='rnas')
    #evidence = obj_model.OneToManyAttribute(core.Evidence, related_name='rnas')

    class Meta(obj_model.Model.Meta):
<<<<<<< HEAD
        attribute_order = ('id', 'name', 'type', 'transcription_units', 'circular',
                           'double_stranded', 'half_life', 'comments', 'references', 'identifiers')
=======
        verbose_name = 'RNA'
        attribute_order = ('id', 'name', 'synonyms', 'type', 'transcription_units', 'genes', 'coordinate', 'length', 'direction',
                           'species_properties', 'concentration', 'database_references', 'references', 'comments')
>>>>>>> a2b0ae23

    def get_seq(self):
        """ Get the sequence

        Returns:
            :obj:`Bio.Seq.Seq`: sequence
        """
        tu_start = self.transcription_units[0].start
        tu_end = self.transcription_units[0].end
        dna_seq = self.transcription_units[0].polymer.get_subseq(
            start=tu_start, end=tu_end)
        return dna_seq.transcribe()

    def get_empirical_formula(self):
        """ Get the empirical formula for an RNA transcript with

        * 5' monophosphate
        * Deprotonated phosphate oxygens

        :math:`N_A * AMP + N_C * CMP + N_G * GMP + N_U * UMP - (L-1) * OH`

        Returns:
           :obj:`chem.EmpiricalFormula`: empirical formula
        """
        seq = self.get_seq()
        n_a = seq.count('A')
        n_c = seq.count('C')
        n_g = seq.count('G')
        n_u = seq.count('U')
        l   = len(seq)

        #formula = chem.EmpiricalFormula()
        #formula.C = 10 * n_a +  9 * n_c + 10 * n_g +  9 * n_u
        #formula.H = 12 * n_a + 12 * n_c + 12 * n_g + 11 * n_u - (l - 1)
        #formula.N =  5 * n_a +  3 * n_c +  5 * n_g +  2 * n_u
        #formula.O =  7 * n_a +  8 * n_c +  8 * n_g +  9 * n_u - (l - 1)
        #formula.P = n_a + n_c + n_g + n_u

        formula = chem.EmpiricalFormula()
        formula.C = 10 * n_a +  9 * n_c + 10 * n_g +  9 * n_u
        formula.H = 12 * n_a + 12 * n_c + 12 * n_g + 11 * n_u - (l - 1)
        formula.N =  5 * n_a +  3 * n_c +  5 * n_g +  2 * n_u
        formula.O =  7 * n_a +  8 * n_c +  8 * n_g +  9 * n_u - (l - 1)
        formula.P =      n_a +      n_c +      n_g +      n_u

        return formula

    def get_charge(self):
        """ Get the charge for a transcript with

        * 5' monophosphate
        * Deprotonated phosphate oxygens

        :math:`-L - 1`

        Returns:
           :obj:`int`: charge
        """
        return -self.get_len() - 1

    def get_mol_wt(self):
        """ Get the molecular weight for a transcript with

        * 5' monophosphate
        * Deprotonated phosphate oxygens

        Returns:
            :obj:`float`: molecular weight (Da)
        """
        return self.get_empirical_formula().get_molecular_weight()

    def get_direction(self):
        """ Returns the direction of the polymer feature defind by its strand and start/end coordinate
            Returns:
                :obj:`str`: direction (in ['forward', 'reverse'])

            Raises:
                :obj::obj:`ValueError`: start and end coordinate of chromosome feature can not be the same
                :obj::obj:`Exception`: strand is not member of PolymerStrand
        """

        if self.start < self.end:
            if self.strand==core.PolymerStrand.positive:
                return core.DirectionType.forward
            elif self.strand==core.PolymerStrand.negative:
                return core.DirectionType.reverse
            else:
                raise Exception('Unrecognized polymer strand ({}) found for {}.'.format(self.strand, self.id))
        elif self.start > self.end:
            if self.strand==core.PolymerStrand.positive:
                return core.DirectionType.reverse
            elif self.strand==core.PolymerStrand.negative:
                return core.DirectionType.forward
            else:
                raise Exception('Unrecognized polymer strand ({}) found for {}.'.format(self.strand, self.id))
        elif self.start == self.end:
            raise ValueError('Start and end position of chromosome feature can not be the same (Chrom feature id: {}).'.format(self.id))


class ProteinSpeciesType(core.PolymerSpeciesType):
    """ Knowledge of a protein monomer

    Attributes:
        gene (:obj:`GeneLocus`): gene
        rna (:obj:`RnaSpeciesType`): rna
    """

    gene = obj_model.ManyToOneAttribute('GeneLocus', related_name='proteins')
    type = obj_model.EnumAttribute(core.ProteinType)

    # Moved into SpecieTypeProperties
    #localization = obj_model.ManyToManyAttribute(core.Compartment, related_name='proteins')
    #signal_sequence_type = obj_model.EnumAttribute(core.SignalSequenceType)
    #signal_sequence_type = obj_model.StringAttribute() #add None to enumeration
    #signal_sequence_location = obj_model.StringAttribute() # Compartment?
    #signal_sequence_length = obj_model.IntegerAttribute()
    #Dna_footprint_length = obj_model.IntegerAttribute()
    #Dna_footprint_binding = obj_model.EnumAttribute(core.DnaBindingType)
    #Dna_footprint_binding = obj_model.StringAttribute() #add None to enumeration

    concentration = obj_model.OneToManyAttribute(core.Concentration, related_name='proteins')
    species_properties = obj_model.OneToManyAttribute(core.SpeciesTypeProperty, related_name='proteins')
    evidence = obj_model.OneToManyAttribute(core.Evidence, related_name='proteins')
    translation_rate = obj_model.FloatAttribute()
    unit = obj_model.StringAttribute()
    is_methionine_cleaved = obj_model.BooleanAttribute()

    class Meta(obj_model.Model.Meta):
<<<<<<< HEAD
        attribute_order = ('id', 'name', 'gene', 'rna', 'circular', 'double_stranded',
                           'half_life', 'comments', 'references', 'identifiers')
=======
        verbose_name = 'Protein'
        attribute_order = ('id', 'name', 'synonyms', 'type', 'gene', 'species_properties', 'concentration',
                           #'translation_rate', 'unit', 'is_methionine_cleaved',
                           #'signal_sequence_type', 'signal_sequence_location', 'signal_sequence_length',
                           #'Dna_footprint_binding', 'Dna_footprint_length',
                           'evidence', 'database_references', 'references', 'comments')
>>>>>>> a2b0ae23

    def get_seq(self, cds=True):
        """ Get the sequence

        Returns:
            :obj:`Bio.Seq.Seq`: sequence
        """
        table = self.cell.knowledge_base.translation_table
        seq = self.gene.get_seq().translate(table=table, cds=cds)
        return seq

    def get_empirical_formula(self, cds=True):
        """ Get the empirical formula

        Returns:
            :obj:`chem.EmpiricalFormula`: empirical formula
        """
        seq = self.get_seq(cds=cds)
        l = len(seq)

        n_a = seq.count('A')  # Ala: Alanine (C3 H7 N O2)
        n_r = seq.count('R')  # Arg: Arginine (C6 H14 N4 O2)
        n_n = seq.count('N')  # Asn: Asparagine (C4 H8 N2 O3)
        n_d = seq.count('D')  # Asp: Aspartic acid (C4 H7 N O4)
        n_c = seq.count('C')  # Cys: Cysteine (C3 H7 N O2 S)

        n_q = seq.count('Q')  # Gln: Glutamine (C5 H10 N2 O3)
        n_e = seq.count('E')  # Glu: Glutamic acid (C5 H9 N O4)
        n_g = seq.count('G')  # Gly: Glycine (C2 H5 N O2)
        n_h = seq.count('H')  # His: Histidine (C6 H9 N3 O2)
        n_i = seq.count('I')  # Ile: Isoleucine (C6 H13 N O2)

        n_l = seq.count('L')  # Leu: Leucine (C6 H13 N O2)
        n_k = seq.count('K')  # Lys: Lysine (C6 H14 N2 O2)
        n_m = seq.count('M')  # Met: Methionine (C5 H11 N O2 S)
        n_f = seq.count('F')  # Phe: Phenylalanine (C9 H11 N O2)
        n_p = seq.count('P')  # Pro: Proline (C5 H9 N O2)

        n_s = seq.count('S')  # Ser: Serine (C3 H7 N O3)
        n_t = seq.count('T')  # Thr: Threonine (C4 H9 N O3)
        n_w = seq.count('W')  # Trp: Tryptophan (C11 H12 N2 O2)
        n_y = seq.count('Y')  # Tyr: Tyrosine (C9 H11 N O3)
        n_v = seq.count('V')  # Val: Valine (C5 H11 N O2)

        formula = chem.EmpiricalFormula()

        formula.C = 3 * n_a + 6 * n_r + 4 * n_n + 4 * n_d + 3 * n_c + \
            5 * n_q + 5 * n_e + 2 * n_g + 6 * n_h + 6 * n_i + \
            6 * n_l + 6 * n_k + 5 * n_m + 9 * n_f + 5 * n_p + \
            3 * n_s + 4 * n_t + 11 * n_w + 9 * n_y + 5 * n_v

        formula.H = 7 * n_a + 14 * n_r + 8 * n_n + 7 * n_d + 7 * n_c + \
            10 * n_q + 9 * n_e + 5 * n_g + 9 * n_h + 13 * n_i + \
            13 * n_l + 14 * n_k + 11 * n_m + 11 * n_f + 9 * n_p + \
            7 * n_s + 9 * n_t + 12 * n_w + 11 * n_y + 11 * n_v - 2 * (l - 1)

        formula.N = 1 * n_a + 4 * n_r + 2 * n_n + 1 * n_d + 1 * n_c + \
            2 * n_q + 1 * n_e + 1 * n_g + 3 * n_h + 1 * n_i + \
            1 * n_l + 2 * n_k + 1 * n_m + 1 * n_f + 1 * n_p + \
            1 * n_s + 1 * n_t + 2 * n_w + 1 * n_y + 1 * n_v

        formula.O = 2 * n_a + 2 * n_r + 3 * n_n + 4 * n_d + 2 * n_c + \
            3 * n_q + 4 * n_e + 2 * n_g + 2 * n_h + 2 * n_i + \
            2 * n_l + 2 * n_k + 2 * n_m + 2 * n_f + 2 * n_p + \
            3 * n_s + 3 * n_t + 2 * n_w + 3 * n_y + 2 * n_v - (l - 1)

        formula.S = n_c + n_m
        return formula

    def get_charge(self, cds=True):
        """ Get the charge at physiological pH

        Returns:
            :obj:`int`: charge
        """
        seq = self.get_seq(cds=cds)

        n_r = seq.count('R')
        n_h = seq.count('H')
        n_k = seq.count('K')
        n_d = seq.count('D')
        n_e = seq.count('E')

        return (n_r + n_h + n_k) - (n_d + n_e)

    def get_mol_wt(self, cds=True):
        """ Get the molecular weight

        Returns:
            :obj:`float`: molecular weight
        """
        return self.get_empirical_formula(cds=cds).get_molecular_weight()


#####################
# Locus types

<<<<<<< HEAD

class PromoterLocus(core.PolymerLocus):
    """ Knowledge of a promoter for a transcription unit

    Attributes:
        pribnow_start (:obj:`int`): Pribnow box start coordinate
        pribnow_end (:obj:`int`): Pribnow box end coordinate
        up_35_start (:obj:`int`): -35 promoter start coordinate
        up_35_end (:obj:`int`): -35 promoter  end coordinate


    Related attributes:
        transcription_units (:obj:`list` of :obj:`TranscriptionUnitLocus`)

    """
    pribnow_start = obj_model.IntegerAttribute()
    pribnow_end = obj_model.IntegerAttribute()
    up_35_start = obj_model.IntegerAttribute()
    up_35_end = obj_model.IntegerAttribute()

    class Meta(obj_model.Model.Meta):
        attribute_order = ('id', 'polymer', 'name', 'pribnow_start', 'pribnow_end',
                           'strand', 'start', 'end', 'comments', 'references', 'identifiers')


=======
>>>>>>> a2b0ae23
class TranscriptionUnitLocus(core.PolymerLocus):
    """ Knowledge about an open reading frame

    Attributes:
        promoter (:obj:`PromoterLocus`): promoter controlling the TU
        genes (:obj:`list` of :obj:`GeneLocus`): genes
    """

    pribnow_start = obj_model.IntegerAttribute()
    pribnow_end = obj_model.IntegerAttribute()
    type = obj_model.EnumAttribute(core.RnaType)
    genes = obj_model.OneToManyAttribute(
        'GeneLocus', related_name='transcription_units')

    class Meta(obj_model.Model.Meta):
<<<<<<< HEAD
        attribute_order = ('id', 'polymer', 'name', 'strand', 'promoter', 'start', 'end',
                           'genes', 'comments', 'references', 'identifiers')
=======
        verbose_name = 'Transcription units'
        attribute_order = ('id', 'name', 'type', 'polymer', 'strand', 'pribnow_start', 'pribnow_end', 'start', 'end',
                           'genes', 'database_references', 'references', 'comments')
>>>>>>> a2b0ae23

    def get_3_prime(self):
        """ Get the 3' coordinate

        Returns:
            :obj:`int`: 3' coordinate
        """
        if self.get_direction() == core.DirectionType.forward:
            return self.end
        else:
            return self.start

    def get_5_prime(self):
        """ Get the 5' coordinate

        Returns:
            :obj:`int`: 5' coordinate
        """
        if self.get_direction() == core.DirectionType.forward:
            return self.start
        else:
            return self.end


class GeneLocus(core.PolymerLocus):
    """ Knowledge of a gene

    Attributes:
        symbol (:obj:`str`): symbol

    Related attributes:
        proteins (:obj:`list` of :obj:`ProteinSpeciesType`): protein
    """

    symbol = obj_model.StringAttribute()
    type = obj_model.EnumAttribute(core.GeneType)
    direction = obj_model.EnumAttribute(core.DirectionType)
    is_essential = obj_model.BooleanAttribute()
    homologs = obj_model.LongStringAttribute() #core.DatabaseReferenceAttribute(related_name='genes')
    evidence = obj_model.OneToManyAttribute(core.Evidence, related_name='genes')
    cog_category = obj_model.StringAttribute() #obj_model.EnumAttribute(core.CogCategoryType)

    class Meta(obj_model.Model.Meta):
<<<<<<< HEAD
        attribute_order = ('id', 'polymer', 'name', 'symbol', 'type', 'strand', 'start',
                           'end', 'comments', 'references', 'identifiers')
=======
        verbose_name = 'Gene'
        attribute_order = ('id', 'name', 'synonyms', 'symbol', 'homologs', 'cog_category', 'type',
            'polymer', 'direction', 'start', 'end', 'is_essential', 'evidence',
            'database_references', 'references', 'comments')
>>>>>>> a2b0ae23
<|MERGE_RESOLUTION|>--- conflicted
+++ resolved
@@ -40,14 +40,9 @@
     #evidence = obj_model.OneToManyAttribute(core.Evidence, related_name='rnas')
 
     class Meta(obj_model.Model.Meta):
-<<<<<<< HEAD
-        attribute_order = ('id', 'name', 'type', 'transcription_units', 'circular',
-                           'double_stranded', 'half_life', 'comments', 'references', 'identifiers')
-=======
         verbose_name = 'RNA'
         attribute_order = ('id', 'name', 'synonyms', 'type', 'transcription_units', 'genes', 'coordinate', 'length', 'direction',
-                           'species_properties', 'concentration', 'database_references', 'references', 'comments')
->>>>>>> a2b0ae23
+                           'species_properties', 'concentration', 'identifiers', 'references', 'comments')
 
     def get_seq(self):
         """ Get the sequence
@@ -78,13 +73,6 @@
         n_g = seq.count('G')
         n_u = seq.count('U')
         l   = len(seq)
-
-        #formula = chem.EmpiricalFormula()
-        #formula.C = 10 * n_a +  9 * n_c + 10 * n_g +  9 * n_u
-        #formula.H = 12 * n_a + 12 * n_c + 12 * n_g + 11 * n_u - (l - 1)
-        #formula.N =  5 * n_a +  3 * n_c +  5 * n_g +  2 * n_u
-        #formula.O =  7 * n_a +  8 * n_c +  8 * n_g +  9 * n_u - (l - 1)
-        #formula.P = n_a + n_c + n_g + n_u
 
         formula = chem.EmpiricalFormula()
         formula.C = 10 * n_a +  9 * n_c + 10 * n_g +  9 * n_u
@@ -157,17 +145,6 @@
 
     gene = obj_model.ManyToOneAttribute('GeneLocus', related_name='proteins')
     type = obj_model.EnumAttribute(core.ProteinType)
-
-    # Moved into SpecieTypeProperties
-    #localization = obj_model.ManyToManyAttribute(core.Compartment, related_name='proteins')
-    #signal_sequence_type = obj_model.EnumAttribute(core.SignalSequenceType)
-    #signal_sequence_type = obj_model.StringAttribute() #add None to enumeration
-    #signal_sequence_location = obj_model.StringAttribute() # Compartment?
-    #signal_sequence_length = obj_model.IntegerAttribute()
-    #Dna_footprint_length = obj_model.IntegerAttribute()
-    #Dna_footprint_binding = obj_model.EnumAttribute(core.DnaBindingType)
-    #Dna_footprint_binding = obj_model.StringAttribute() #add None to enumeration
-
     concentration = obj_model.OneToManyAttribute(core.Concentration, related_name='proteins')
     species_properties = obj_model.OneToManyAttribute(core.SpeciesTypeProperty, related_name='proteins')
     evidence = obj_model.OneToManyAttribute(core.Evidence, related_name='proteins')
@@ -176,17 +153,9 @@
     is_methionine_cleaved = obj_model.BooleanAttribute()
 
     class Meta(obj_model.Model.Meta):
-<<<<<<< HEAD
-        attribute_order = ('id', 'name', 'gene', 'rna', 'circular', 'double_stranded',
-                           'half_life', 'comments', 'references', 'identifiers')
-=======
         verbose_name = 'Protein'
         attribute_order = ('id', 'name', 'synonyms', 'type', 'gene', 'species_properties', 'concentration',
-                           #'translation_rate', 'unit', 'is_methionine_cleaved',
-                           #'signal_sequence_type', 'signal_sequence_location', 'signal_sequence_length',
-                           #'Dna_footprint_binding', 'Dna_footprint_length',
-                           'evidence', 'database_references', 'references', 'comments')
->>>>>>> a2b0ae23
+                           'evidence', 'identifiers', 'references', 'comments')
 
     def get_seq(self, cds=True):
         """ Get the sequence
@@ -284,10 +253,9 @@
 #####################
 # Locus types
 
-<<<<<<< HEAD
-
+"""
 class PromoterLocus(core.PolymerLocus):
-    """ Knowledge of a promoter for a transcription unit
+    " Knowledge of a promoter for a transcription unit
 
     Attributes:
         pribnow_start (:obj:`int`): Pribnow box start coordinate
@@ -299,7 +267,7 @@
     Related attributes:
         transcription_units (:obj:`list` of :obj:`TranscriptionUnitLocus`)
 
-    """
+    "
     pribnow_start = obj_model.IntegerAttribute()
     pribnow_end = obj_model.IntegerAttribute()
     up_35_start = obj_model.IntegerAttribute()
@@ -308,10 +276,9 @@
     class Meta(obj_model.Model.Meta):
         attribute_order = ('id', 'polymer', 'name', 'pribnow_start', 'pribnow_end',
                            'strand', 'start', 'end', 'comments', 'references', 'identifiers')
-
-
-=======
->>>>>>> a2b0ae23
+"""
+
+
 class TranscriptionUnitLocus(core.PolymerLocus):
     """ Knowledge about an open reading frame
 
@@ -327,14 +294,9 @@
         'GeneLocus', related_name='transcription_units')
 
     class Meta(obj_model.Model.Meta):
-<<<<<<< HEAD
-        attribute_order = ('id', 'polymer', 'name', 'strand', 'promoter', 'start', 'end',
-                           'genes', 'comments', 'references', 'identifiers')
-=======
         verbose_name = 'Transcription units'
         attribute_order = ('id', 'name', 'type', 'polymer', 'strand', 'pribnow_start', 'pribnow_end', 'start', 'end',
-                           'genes', 'database_references', 'references', 'comments')
->>>>>>> a2b0ae23
+                           'genes', 'identifiers', 'references', 'comments')
 
     def get_3_prime(self):
         """ Get the 3' coordinate
@@ -378,12 +340,7 @@
     cog_category = obj_model.StringAttribute() #obj_model.EnumAttribute(core.CogCategoryType)
 
     class Meta(obj_model.Model.Meta):
-<<<<<<< HEAD
-        attribute_order = ('id', 'polymer', 'name', 'symbol', 'type', 'strand', 'start',
-                           'end', 'comments', 'references', 'identifiers')
-=======
         verbose_name = 'Gene'
         attribute_order = ('id', 'name', 'synonyms', 'symbol', 'homologs', 'cog_category', 'type',
             'polymer', 'direction', 'start', 'end', 'is_essential', 'evidence',
-            'database_references', 'references', 'comments')
->>>>>>> a2b0ae23
+            'identifiers', 'references', 'comments')