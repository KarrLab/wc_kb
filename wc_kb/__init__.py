import pkg_resources

with open(pkg_resources.resource_filename('wc_kb', 'VERSION'), 'r') as file:
    __version__ = file.read().strip()
# :obj:`str`: version

# API
from .core import (KnowledgeBaseObject,
                   KnowledgeBase,
                   Cell,
                   Compartment,
                   SpeciesType,
                   MetaboliteSpeciesType,
                   PolymerSpeciesType,
                   ComplexSpeciesType,
                   DnaSpeciesType,
                   RnaType,
                   PolymerLocus,
                   GeneType,
                   Reaction,
                   Species,
                   SpeciesCoefficient,
                   ReactionParticipantAttribute,
                   SubunitAttribute,
                   Property,
                   Observable,
                   ObservableCoefficient,
                   ObservableObservableParticipantAttribute,
                   ObservableSpeciesParticipantAttribute,
                   PolymerStrand,
                   RateLawDirection,
                   RateLawEquationAttribute,
                   RateLaw,
<<<<<<< HEAD
                   RateLawEquation,
                   Reference,
                   DatabaseReference)
=======
                   RateLawEquation)
                   
>>>>>>> 95b06d8f
from .prokaryote_schema import (RnaSpeciesType,
                                ProteinSpeciesType,
                                GeneLocus,
                                PromoterLocus,
                                TranscriptionUnitLocus,)
from . import io
from . import util<|MERGE_RESOLUTION|>--- conflicted
+++ resolved
@@ -31,14 +31,10 @@
                    RateLawDirection,
                    RateLawEquationAttribute,
                    RateLaw,
-<<<<<<< HEAD
                    RateLawEquation,
                    Reference,
                    DatabaseReference)
-=======
-                   RateLawEquation)
-                   
->>>>>>> 95b06d8f
+
 from .prokaryote_schema import (RnaSpeciesType,
                                 ProteinSpeciesType,
                                 GeneLocus,
