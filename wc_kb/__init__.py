--- conflicted
+++ resolved
@@ -35,14 +35,10 @@
                    RateLaw,
                    RateLawExpression,
                    Reference,
-<<<<<<< HEAD
-                   Identifier)
-=======
                    DatabaseReference,
                    Evidence,
                    Experiment,
                    SpeciesTypeProperty)
->>>>>>> a2b0ae23
 
 from . import io
 from . import util